pub mod data {
    pub mod post {
        use crate::render::{RenderTemplate, Rendered, Renderer};
        use crate::storage::{Data, Storer};
        use crate::token::TokenGenerator;
        use serde::{Deserialize, Serialize};
        use serde_json::Value;
        use std::collections::HashMap;
        use warp::{Filter, Rejection, Reply};
        use warp_sessions::{
            CookieOptions, SameSiteCookieOption, Session, SessionStore, SessionWithStore,
        };

        #[derive(Deserialize, Serialize)]
        struct SubmitDataPathParams {
            path: String,
            token: String,
        }

        #[derive(Deserialize, Serialize)]
        struct SubmitDataBodyParams {
            data: Value,
            data_type: String,
        }

        pub fn submit_data<S: SessionStore, R: Renderer, T: TokenGenerator, D: Storer>(
            session_store: S,
            render_engine: R,
            token_generator: T,
            data_store: D,
        ) -> impl Filter<Extract = (impl Reply,), Error = Rejection> + Clone {
            warp::any()
                .and(
                    warp::path!("data" / String / String)
                        .map(|path, token| SubmitDataPathParams { path, token }),
                )
                .and(warp::filters::body::form::<SubmitDataBodyParams>())
                .and(warp_sessions::request::with_session(
                    session_store,
                    Some(CookieOptions {
                        cookie_name: "sid",
                        cookie_value: None,
                        max_age: Some(60),
                        domain: None,
                        path: None,
                        secure: false,
                        http_only: true,
                        same_site: Some(SameSiteCookieOption::Strict),
                    }),
                ))
                .and(warp::any().map(move || token_generator.clone().generate_token().unwrap()))
                .and(warp::any().map(move || render_engine.clone()))
                .and(warp::any().map(move || data_store.clone()))
                .and_then(
                    move |path_params: SubmitDataPathParams,
                          body_params: SubmitDataBodyParams,
                          session_with_store: SessionWithStore<S>,
                          token: String,
                          render_engine: R,
                          data_store: D| async move {
                        let data_str = match body_params.data.as_str() {
                            Some(s) => s,
                            None => "",
                        };

                        let mut template_values = HashMap::new();
                        template_values.insert("path".to_string(), path_params.path.clone());
                        template_values.insert("data".to_string(), data_str.to_string());
                        template_values
                            .insert("data_type".to_string(), body_params.data_type.clone());
                        template_values.insert("edit".to_string(), "true".to_string());
                        template_values.insert("token".to_string(), token.clone());
                        match session_with_store.session.get("token") {
                            Some::<String>(session_token) => {
                                if session_token != path_params.token {
                                    Ok::<_, Rejection>((
                                        Rendered::new(
                                            render_engine,
                                            RenderTemplate {
                                                name: "secure",
                                                value: template_values,
                                            },
                                        )?,
                                        path_params,
                                        token,
                                        session_with_store,
                                    ))
                                } else {
                                    data_store
                                        .create(
                                            &path_params.path,
                                            Data {
                                                data_type: body_params.data_type.clone(),
                                                path: path_params.path.clone(),
                                                value: body_params.data.clone(),
                                            },
                                        )
                                        .await
                                        .map(|_| {
                                            Ok::<_, Rejection>((
                                                Rendered::new(
                                                    render_engine,
                                                    RenderTemplate {
                                                        name: "secure",
                                                        value: template_values,
                                                    },
                                                )?,
                                                path_params,
                                                token,
                                                session_with_store,
                                            ))
                                        })?
                                }
                            }
                            None => Ok::<_, Rejection>((
                                Rendered::new(
                                    render_engine,
                                    RenderTemplate {
                                        name: "secure",
                                        value: template_values,
                                    },
                                )?,
                                path_params,
                                token,
                                session_with_store,
                            )),
                        }
                    },
                )
                .untuple_one()
                .and_then(
                    move |reply: Rendered,
                          path_params: SubmitDataPathParams,
                          token: String,
                          mut session_with_store: SessionWithStore<S>| async move {
                        session_with_store.cookie_options.path = Some(format!(
                            "/data/{}/{}",
                            path_params.path.clone(),
                            path_params.token.clone()
                        ));
                        session_with_store.session.destroy();

                        let mut new_session = SessionWithStore::<S> {
                            session: Session::new(),
                            session_store: session_with_store.session_store.clone(),
                            cookie_options: CookieOptions {
                                cookie_name: "sid",
                                cookie_value: None,
                                max_age: Some(60),
                                domain: None,
                                path: Some(format!(
                                    "/data/{}/{}",
                                    path_params.path.clone(),
                                    token.clone()
                                )),
                                secure: false,
                                http_only: true,
                                same_site: Some(SameSiteCookieOption::Strict),
                            },
                        };

                        new_session
                            .session
                            .insert("token", token)
                            .map_err(|_| warp::reject())?;
                        Ok::<_, Rejection>((
                            warp_sessions::reply::with_session(reply, session_with_store).await?,
                            new_session,
                        ))
                    },
                )
                .untuple_one()
                .and_then(warp_sessions::reply::with_session)
        }
    }
    pub mod get {
        use crate::render::{RenderTemplate, Rendered, Renderer};
        use crate::storage::Storer;
        use crate::token::TokenGenerator;
        use serde::{Deserialize, Serialize};
        use std::collections::HashMap;
        use warp::{Filter, Rejection, Reply};
        use warp_sessions::{
            self, CookieOptions, SameSiteCookieOption, Session, SessionStore, SessionWithStore,
        };
        use crate::redis_client::FetchCacher;

        #[derive(Deserialize, Serialize)]
        struct WithoutTokenQueryParams {
            css: Option<String>,
            edit: Option<bool>,
            fetch_id: Option<String>,
            index: Option<i64>,
        }

        #[derive(Deserialize, Serialize)]
        struct WithoutTokenPathParams {
            path: String,
        }

        #[derive(Deserialize, Serialize)]
        struct WithTokenQueryParams {
            css: Option<String>,
            edit: Option<bool>,
            index: Option<i64>,
            fetch_id: Option<String>,
        }

        #[derive(Deserialize, Serialize)]
        struct WithTokenPathParams {
            path: String,
            token: String,
        }

        pub fn without_token<S: SessionStore, R: Renderer, T: TokenGenerator>(
            session_store: S,
            render_engine: R,
            token_generator: T,
        ) -> impl Filter<Extract = (impl Reply,), Error = Rejection> + Clone {
            warp::any()
                .and(warp::path!("data" / String).map(|path| WithoutTokenPathParams { path }))
                .and(warp::query::<WithoutTokenQueryParams>())
                .and(warp_sessions::request::with_session(
                    session_store,
                    Some(CookieOptions {
                        cookie_name: "sid",
                        cookie_value: None,
                        max_age: Some(60),
                        domain: None,
                        path: None,
                        secure: false,
                        http_only: true,
                        same_site: Some(SameSiteCookieOption::Strict),
                    }),
                ))
                .and(warp::any().map(move || token_generator.clone().generate_token().unwrap()))
                .and(warp::any().map(move || render_engine.clone()))
                .and_then(
                    move |path_params: WithoutTokenPathParams,
                          query_params: WithoutTokenQueryParams,
                          session_with_store: SessionWithStore<S>,
                          token: String,
                          render_engine: R| async move {
                        let mut template_values = HashMap::new();
                        template_values.insert("path".to_string(), path_params.path.clone());
                        template_values.insert("token".to_string(), token.clone());

                        match query_params.css {
                            Some(css) => template_values.insert("css".to_string(), css),
                            _ => None,
                        };
                        match query_params.edit {
                            Some(edit) => {
                                template_values.insert("edit".to_string(), edit.to_string())
                            }
                            _ => None,
                        };
                        match query_params.index {
                            Some(index) => {
                                template_values.insert("index".to_string(), index.to_string())
                            }
                            _ => None,
                        };
                        match query_params.fetch_id {
                            Some(fetch_id) => {
                                template_values.insert("fetch_id".to_string(), fetch_id.to_string())
                            }
                            _ => None,
                        };

                        Ok::<_, Rejection>((
                            Rendered::new(
                                render_engine,
                                RenderTemplate {
                                    name: "unsecure",
                                    value: template_values,
                                },
                            )?,
                            path_params,
                            session_with_store,
                            token,
                        ))
                    },
                )
                .untuple_one()
                .and_then(
                    move |reply: Rendered,
                          path_params: WithoutTokenPathParams,
                          mut session_with_store: SessionWithStore<S>,
                          token: String| async move {
                        session_with_store
                            .session
                            .insert("token", token.clone())
                            .map_err(|_| warp::reject())?;
                        session_with_store.cookie_options.path = Some(format!(
                            "/data/{}/{}",
                            path_params.path.clone(),
                            token.clone()
                        ));

                        Ok::<_, Rejection>((reply, session_with_store))
                    },
                )
                .untuple_one()
                .and_then(warp_sessions::reply::with_session)
        }

        pub fn with_token<S: SessionStore, R: Renderer, T: TokenGenerator, D: Storer, F: FetchCacher>(
            session_store: S,
            render_engine: R,
            token_generator: T,
            data_store: D,
            redis_client: F,
        ) -> impl Filter<Extract = (impl Reply,), Error = Rejection> + Clone {
            warp::any()
                .and(
                    warp::path!("data" / String / String)
                        .map(|path, token| WithTokenPathParams { path, token }),
                )
                .and(warp::query::<WithTokenQueryParams>())
                .and(warp_sessions::request::with_session(
                    session_store,
                    Some(CookieOptions {
                        cookie_name: "sid",
                        cookie_value: None,
                        max_age: Some(60),
                        domain: None,
                        path: None,
                        secure: false,
                        http_only: true,
                        same_site: Some(SameSiteCookieOption::Strict),
                    }),
                ))
                .and(warp::any().map(move || token_generator.clone().generate_token().unwrap()))
                .and(warp::any().map(move || render_engine.clone()))
                .and(warp::any().map(move || data_store.clone()))
                .and(warp::any().map(move || redis_client.clone()))
                .and_then(
                    move |path_params: WithTokenPathParams,
                          query_params: WithTokenQueryParams,
                          session_with_store: SessionWithStore<S>,
                          token: String,
                          render_engine: R,
                          data_store: D,
                          redis_client: F | async move {
                        let mut template_values = HashMap::new();
                        match &query_params.css {
                            Some(css) => template_values.insert("css".to_string(), css.to_owned()),
                            _ => None,
                        };
                        match &query_params.edit {
                            Some(edit) => {
                                if *edit {
                                    template_values.insert("edit".to_string(), "true".to_string());
                                    template_values.insert("token".to_string(), token.clone());
                                }
                            }
                            _ => (),
                        };
                        template_values.insert("path".to_string(), path_params.path.clone());

                        match session_with_store.session.get("token") {
                            Some::<String>(session_token) => {
                                if session_token != path_params.token {
                                    template_values.insert("data".to_string(), "".to_string());
                                    Ok::<_, Rejection>((
                                        Rendered::new(
                                            render_engine,
                                            RenderTemplate {
                                                name: "secure",
                                                value: template_values,
                                            },
                                        )?,
                                        path_params,
                                        query_params,
                                        token,
                                        session_with_store,
                                    ))
                                } else {
                                    // ----- start request query validation code -----
                                    let mut is_valid_request = true;
                                    match (&query_params.fetch_id, query_params.index) {
                                        (Some(_fetch_id), None) => is_valid_request = false,
                                        (None, Some(_index)) => is_valid_request = false,
                                        _ => (),
                                    }

                                    if !is_valid_request {
                                        return Ok::<_, Rejection>((
                                            Rendered::new(
                                                render_engine,
                                                RenderTemplate {
                                                    name: "secure",
                                                    value: template_values,
                                                },
                                            )?,
                                            path_params,
                                            query_params,
                                            token.clone(),
                                            session_with_store,
                                        ));
                                    }
                                    // ----- end request query validation code -----

                                    // ----- start repository code -----
                                    match (&query_params.fetch_id, query_params.index) {
                                        // Collection request
<<<<<<< HEAD
                                        (Some(fetch_id), Some(index)) => {

                                            match redis_client.exists_index(fetch_id, index).await.unwrap() {
                                                true => {
                                                    let (value, data_type): (String, String) = redis_client.get_index(fetch_id, index).await.map_or_else(
                                                        |_e| ("".to_string(), "string".to_string()),
                                                        | data| {
                                                            let val_str = match data.value.as_str() {
                                                                Some(s) => s.to_owned(),
                                                                None => "".to_string(),
                                                            };
                                                            let data_type = data.data_type;
                                                            (val_str, data_type)
                                                        }
                                                    );

                                                    template_values.insert("data".to_string(), value);
                                                    template_values.insert("data_type".to_string(), data_type);
                                                },
                                                false => {
                                                    let page_size = redis_client.get_collection_size();
                                                    let page_number = index / i64::from(page_size);
                                                    let (value, data_type): (String, String) =
                                                        match data_store.get_collection(&path_params.path, page_number * i64::from(page_size)).await {
                                                            Ok(data) => {
                                                                match redis_client.set(fetch_id, page_number,&data.results.clone(), 60).await {
                                                                    Ok(()) => { },
                                                                    Err(err) => eprintln!("Error: {:?}", err)
                                                                }

                                                                let page_index = (index % i64::from(page_size)) as usize;
                                                                match page_index >= data.results.len() {
                                                                    true => ("".to_string(), "string".to_string()),
                                                                    false => {
                                                                        let result_at_index = data.results[page_index].clone();
                                                                        let val_str = match result_at_index.value.as_str() {
                                                                            Some(s) => s.to_owned(),
                                                                            None => "".to_string(),
                                                                        };
                                                                        (val_str, result_at_index.data_type)
                                                                    }
                                                                }


                                                            },
                                                            Err(_e) => ("".to_string(), "string".to_string())
                                                        };

                                                    template_values.insert("data".to_string(), value);
                                                    template_values.insert("data_type".to_string(), data_type);
                                                }
                                            }



                                        },
=======
                                        (Some(_fetch_id), Some(index)) => {
                                            let (value, data_type): (String, String) = data_store
                                                .get_collection(&path_params.path, index, 1)
                                                .await
                                                .map_or_else(
                                                    |_| ("".to_string(), "string".to_string()),
                                                    |mut data| {
                                                        let (value, data_type) =
                                                            match data.results.pop() {
                                                                Some(s) => {
                                                                    let val_str =
                                                                        match s.value.as_str() {
                                                                            Some(s) => s.to_owned(),
                                                                            None => "".to_string(),
                                                                        };
                                                                    let data_type = s.data_type;
                                                                    (val_str, data_type)
                                                                }
                                                                None => (
                                                                    "".to_string(),
                                                                    "string".to_string(),
                                                                ),
                                                            };
                                                        (value, data_type)
                                                    },
                                                );

                                            template_values.insert("data".to_string(), value);
                                            template_values
                                                .insert("data_type".to_string(), data_type);
                                        }
>>>>>>> e6ba9455
                                        _ => {
                                            // Non-collection request
                                            let (value, data_type): (String, String) = data_store
                                                .get(&path_params.path)
                                                .await
                                                .map_or_else(
                                                    |_| ("".to_string(), "string".to_string()),
                                                    |data| {
                                                        let val_str = match data.value.as_str() {
                                                            Some(s) => s.to_owned(),
                                                            None => "".to_string(),
                                                        };
                                                        (val_str, data.data_type)
                                                    },
                                                );
                                            template_values.insert("data".to_string(), value);
                                            template_values
                                                .insert("data_type".to_string(), data_type);
                                        }
                                    }

                                    Ok::<_, Rejection>((
                                        Rendered::new(
                                            render_engine,
                                            RenderTemplate {
                                                name: "secure",
                                                value: template_values,
                                            },
                                        )?,
                                        path_params,
                                        query_params,
                                        token.clone(),
                                        session_with_store,
                                    ))

                                    // ----- end repository code -----
                                }
                            }
                            None => {
                                template_values.insert("data".to_string(), "".to_string());
                                Ok::<_, Rejection>((
                                    Rendered::new(
                                        render_engine,
                                        RenderTemplate {
                                            name: "secure",
                                            value: template_values,
                                        },
                                    )?,
                                    path_params,
                                    query_params,
                                    token,
                                    session_with_store,
                                ))
                            }
                        }
                    },
                )
                .untuple_one()
                .and_then(
                    move |reply: Rendered,
                          path_params: WithTokenPathParams,
                          query_params: WithTokenQueryParams,
                          token: String,
                          mut session_with_store: SessionWithStore<S>| async move {
                        session_with_store.cookie_options.path = Some(format!(
                            "/data/{}/{}",
                            path_params.path.clone(),
                            path_params.token.clone()
                        ));
                        session_with_store.session.destroy();

                        let mut new_session = SessionWithStore::<S> {
                            session: Session::new(),
                            session_store: session_with_store.session_store.clone(),
                            cookie_options: CookieOptions {
                                cookie_name: "sid",
                                cookie_value: None,
                                max_age: Some(60),
                                domain: None,
                                path: Some(format!(
                                    "/data/{}/{}",
                                    path_params.path.clone(),
                                    token.clone()
                                )),
                                secure: false,
                                http_only: true,
                                same_site: Some(SameSiteCookieOption::Strict),
                            },
                        };

                        // Only add a new session cookie if editing
                        let edit = match query_params.edit {
                            Some(e) => e,
                            None => false,
                        };
                        if edit {
                            new_session
                                .session
                                .insert("token", token)
                                .map_err(|_| warp::reject())?;
                        }
                        Ok::<_, Rejection>((
                            warp_sessions::reply::with_session(reply, session_with_store).await?,
                            new_session,
                        ))
                    },
                )
                .untuple_one()
                .and_then(warp_sessions::reply::with_session)
        }
    }
}

#[cfg(test)]
mod tests {
    mod get {
        mod with_token {
            use crate::render::{tests::MockRenderer, RenderTemplate};
            use crate::routes::data::get;
            use crate::storage::{tests::MockStorer, Data};
            use crate::token::tests::MockTokenGenerator;
            use async_trait::async_trait;
            use mockall::predicate::*;
            use mockall::*;
            use serde::Serialize;
            use serde_json::json;

            use std::{
                collections::HashMap,
                fmt::{self, Debug, Formatter},
                sync::Arc,
            };
            use warp_sessions::{ArcSessionStore, Session, SessionStore};

            mock! {
                        pub SessionStore {}

            #[async_trait]
            impl SessionStore for SessionStore {
                        async fn load_session(&self, cookie_value: String) -> async_session::Result<Option<Session>>;
                        async fn store_session(&self, session: Session) -> async_session::Result<Option<String>>;
                        async fn destroy_session(&self, session: Session) -> async_session::Result;
                        async fn clear_store(&self) -> async_session::Result;
                    }

                                impl Debug for SessionStore {
                                    fn fmt<'a>(&self, f: &mut Formatter<'a>) -> fmt::Result;
                                }

                                impl Clone for SessionStore {
                                    fn clone(&self) -> Self;
                                }
                                }

            mock! {
                pub Session {
                    fn new() -> Self;
                            fn id_from_cookie_value(string: &str) -> Result<String, base64::DecodeError>;
                            fn destroy(&mut self);
                            fn is_destroyed(&self) -> bool;
                    fn id(&self) -> &str;
                    fn insert<T: Serialize +'static>(&mut self, key: &str, value: T) -> Result<(), serde_json::Error>;
                    fn insert_raw(&mut self, key: &str, value: String);
                    fn get<T: serde::de::DeserializeOwned + 'static>(&self, key: &str) -> Option<T>;
                    fn get_raw(&self, key: &str) -> Option<String>;
                }
            impl Clone for Session {
                fn clone(&self) -> Self;
            }
                impl Debug for Session {
                    fn fmt<'a>(&self, f: &mut Formatter<'a>) -> fmt::Result;
                }
            }

            #[tokio::test]
            async fn with_token_with_no_query_params() {
                let mut session = Session::new();
                session.set_cookie_value("testSID".to_owned());
                session
                    .insert(
                        "token",
                        "E0AE2C1C9AA2DB85DFA2FF6B4AAC7A5E51FFDAA3948BECEC353561D513E59A9C",
                    )
                    .unwrap();
                let expected_sid = session.id().to_owned();

                let mut mock_store = MockSessionStore::new();
                mock_store
                    .expect_load_session()
                    .with(predicate::eq("testSID".to_owned()))
                    .times(1)
                    .return_once(move |_| Ok(Some(session)));
                mock_store
                    .expect_destroy_session()
                    .withf(move |session: &Session| session.id() == expected_sid)
                    .times(1)
                    .return_once(move |_| Ok(()));
                let session_store = ArcSessionStore(Arc::new(mock_store));

                let mut render_engine = MockRenderer::new();
                render_engine
                    .expect_render()
                    .withf(move |template: &RenderTemplate<HashMap<String, String>>| {
                        let mut expected_value = HashMap::new();
                        expected_value.insert("path".to_string(), ".testKey.".to_string());
                        expected_value.insert("data".to_owned(), "testValue".to_owned());
                        expected_value.insert("data_type".to_owned(), "string".to_owned());
                        template.value == expected_value
                    })
                    .times(1)
                    .return_once(move |_| Ok("".to_string()));

                let mut token_generator = MockTokenGenerator::new();
                token_generator
                    .expect_generate_token()
                    .times(1)
                    .returning(|| {
                        Ok(
                            "E0AE2C1C9AA2DB85DFA2FF6B4AAC7A5E51FFDAA3948BECEC353561D513E59A9C"
                                .to_owned(),
                        )
                    });

                let mut storer = MockStorer::new();
                storer
                    .expect_get()
                    .times(1)
                    .with(predicate::eq(".testKey."))
                    .returning(|_| {
                        Ok(Data {
                            data_type: "string".to_owned(),
                            path: ".testKey.".to_owned(),
                            value: json!("testValue"),
                        })
                    });

                let with_token_filter = get::with_token(
                    session_store,
                    Arc::new(render_engine),
                    Arc::new(token_generator),
                    Arc::new(storer),
                );

                let res = warp::test::request()
                    .method("POST")
                    .path("/data/.testKey./E0AE2C1C9AA2DB85DFA2FF6B4AAC7A5E51FFDAA3948BECEC353561D513E59A9C")
                    .header("cookie", "sid=testSID")
                    .reply(&with_token_filter)
                    .await;
                assert_eq!(res.status(), 200);
            }
        }

        mod without_token {
            use crate::render::{tests::MockRenderer, RenderTemplate};
            use crate::routes::data::get;
            use crate::token::tests::MockTokenGenerator;
            use std::collections::HashMap;
            use std::sync::Arc;
            use warp_sessions::MemoryStore;

            #[tokio::test]
            async fn without_token_with_no_query_params() {
                let session_store = MemoryStore::new();
                let mut render_engine = MockRenderer::new();
                render_engine
                    .expect_render()
                    .withf(move |template: &RenderTemplate<HashMap<String, String>>| {
                        let mut expected_value = HashMap::new();
                        expected_value.insert("path".to_string(), ".testKey.".to_string());
                        expected_value.insert(
                            "token".to_string(),
                            "E0AE2C1C9AA2DB85DFA2FF6B4AAC7A5E51FFDAA3948BECEC353561D513E59A9C"
                                .to_string(),
                        );
                        template.value == expected_value
                    })
                    .times(1)
                    .return_once(move |_| Ok("".to_string()));

                let mut token_generator = MockTokenGenerator::new();
                token_generator
                    .expect_generate_token()
                    .times(1)
                    .returning(|| {
                        Ok(
                            "E0AE2C1C9AA2DB85DFA2FF6B4AAC7A5E51FFDAA3948BECEC353561D513E59A9C"
                                .to_owned(),
                        )
                    });

                let without_token_filter = get::without_token(
                    session_store,
                    Arc::new(render_engine),
                    Arc::new(token_generator),
                );

                let res = warp::test::request()
                    .path("/data/.testKey.")
                    .reply(&without_token_filter)
                    .await;
                assert_eq!(res.status(), 200);
            }

            #[tokio::test]
            async fn without_token_with_css() {
                let session_store = MemoryStore::new();
                let mut render_engine = MockRenderer::new();
                render_engine
                    .expect_render()
                    .withf(move |template: &RenderTemplate<HashMap<String, String>>| {
                        let mut expected_value = HashMap::new();
                        expected_value.insert("path".to_owned(), ".testKey.".to_owned());
                        expected_value.insert(
                            "token".to_owned(),
                            "E0AE2C1C9AA2DB85DFA2FF6B4AAC7A5E51FFDAA3948BECEC353561D513E59A9C"
                                .to_owned(),
                        );
                        expected_value.insert("css".to_owned(), "p { color: red; }".to_owned());
                        template.value == expected_value
                    })
                    .times(1)
                    .return_once(move |_| Ok("".to_string()));

                let mut token_generator = MockTokenGenerator::new();
                token_generator
                    .expect_generate_token()
                    .times(1)
                    .returning(|| {
                        Ok(
                            "E0AE2C1C9AA2DB85DFA2FF6B4AAC7A5E51FFDAA3948BECEC353561D513E59A9C"
                                .to_owned(),
                        )
                    });

                let without_token_filter = get::without_token(
                    session_store,
                    Arc::new(render_engine),
                    Arc::new(token_generator),
                );

                let res = warp::test::request()
                    .path("/data/.testKey.?css=p%20%7B%20color%3A%20red%3B%20%7D")
                    .reply(&without_token_filter)
                    .await;
                assert_eq!(res.status(), 200);
            }

            #[tokio::test]
            async fn test_without_token_with_edit_true() {
                let session_store = MemoryStore::new();
                let mut render_engine = MockRenderer::new();
                render_engine
                    .expect_render()
                    .withf(move |template: &RenderTemplate<HashMap<String, String>>| {
                        let mut expected_value = HashMap::new();
                        expected_value.insert("path".to_owned(), ".testKey.".to_owned());
                        expected_value.insert(
                            "token".to_owned(),
                            "E0AE2C1C9AA2DB85DFA2FF6B4AAC7A5E51FFDAA3948BECEC353561D513E59A9C"
                                .to_owned(),
                        );
                        expected_value.insert("edit".to_owned(), "true".to_owned());
                        template.value == expected_value
                    })
                    .times(1)
                    .return_once(move |_| Ok("".to_string()));

                let mut token_generator = MockTokenGenerator::new();
                token_generator
                    .expect_generate_token()
                    .times(1)
                    .returning(|| {
                        Ok(
                            "E0AE2C1C9AA2DB85DFA2FF6B4AAC7A5E51FFDAA3948BECEC353561D513E59A9C"
                                .to_owned(),
                        )
                    });

                let without_token_filter = get::without_token(
                    session_store,
                    Arc::new(render_engine),
                    Arc::new(token_generator),
                );

                let res = warp::test::request()
                    .path("/data/.testKey.?edit=true")
                    .reply(&without_token_filter)
                    .await;
                assert_eq!(res.status(), 200);
            }

            #[tokio::test]
            async fn test_without_token_with_edit_false() {
                let session_store = MemoryStore::new();
                let mut render_engine = MockRenderer::new();
                render_engine
                    .expect_render()
                    .withf(move |template: &RenderTemplate<HashMap<String, String>>| {
                        let mut expected_value = HashMap::new();
                        expected_value.insert("path".to_owned(), ".testKey.".to_owned());
                        expected_value.insert(
                            "token".to_owned(),
                            "E0AE2C1C9AA2DB85DFA2FF6B4AAC7A5E51FFDAA3948BECEC353561D513E59A9C"
                                .to_owned(),
                        );
                        expected_value.insert("edit".to_owned(), "false".to_owned());
                        template.value == expected_value
                    })
                    .times(1)
                    .return_once(move |_| Ok("".to_string()));

                let mut token_generator = MockTokenGenerator::new();
                token_generator
                    .expect_generate_token()
                    .times(1)
                    .returning(|| {
                        Ok(
                            "E0AE2C1C9AA2DB85DFA2FF6B4AAC7A5E51FFDAA3948BECEC353561D513E59A9C"
                                .to_owned(),
                        )
                    });

                let without_token_filter = get::without_token(
                    session_store,
                    Arc::new(render_engine),
                    Arc::new(token_generator),
                );

                let res = warp::test::request()
                    .path("/data/.testKey.?edit=false")
                    .reply(&without_token_filter)
                    .await;
                assert_eq!(res.status(), 200);
            }
        }
    }
}<|MERGE_RESOLUTION|>--- conflicted
+++ resolved
@@ -405,11 +405,11 @@
                                     // ----- start repository code -----
                                     match (&query_params.fetch_id, query_params.index) {
                                         // Collection request
-<<<<<<< HEAD
                                         (Some(fetch_id), Some(index)) => {
 
                                             match redis_client.exists_index(fetch_id, index).await.unwrap() {
                                                 true => {
+                                                    println!("in cache");
                                                     let (value, data_type): (String, String) = redis_client.get_index(fetch_id, index).await.map_or_else(
                                                         |_e| ("".to_string(), "string".to_string()),
                                                         | data| {
@@ -436,6 +436,7 @@
                                                                     Err(err) => eprintln!("Error: {:?}", err)
                                                                 }
 
+                                                                println!("{}", data.results.len());
                                                                 let page_index = (index % i64::from(page_size)) as usize;
                                                                 match page_index >= data.results.len() {
                                                                     true => ("".to_string(), "string".to_string()),
@@ -462,39 +463,6 @@
 
 
                                         },
-=======
-                                        (Some(_fetch_id), Some(index)) => {
-                                            let (value, data_type): (String, String) = data_store
-                                                .get_collection(&path_params.path, index, 1)
-                                                .await
-                                                .map_or_else(
-                                                    |_| ("".to_string(), "string".to_string()),
-                                                    |mut data| {
-                                                        let (value, data_type) =
-                                                            match data.results.pop() {
-                                                                Some(s) => {
-                                                                    let val_str =
-                                                                        match s.value.as_str() {
-                                                                            Some(s) => s.to_owned(),
-                                                                            None => "".to_string(),
-                                                                        };
-                                                                    let data_type = s.data_type;
-                                                                    (val_str, data_type)
-                                                                }
-                                                                None => (
-                                                                    "".to_string(),
-                                                                    "string".to_string(),
-                                                                ),
-                                                            };
-                                                        (value, data_type)
-                                                    },
-                                                );
-
-                                            template_values.insert("data".to_string(), value);
-                                            template_values
-                                                .insert("data_type".to_string(), data_type);
-                                        }
->>>>>>> e6ba9455
                                         _ => {
                                             // Non-collection request
                                             let (value, data_type): (String, String) = data_store
@@ -736,6 +704,7 @@
                     Arc::new(render_engine),
                     Arc::new(token_generator),
                     Arc::new(storer),
+                    Arc::new(storer),
                 );
 
                 let res = warp::test::request()
