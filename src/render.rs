use handlebars::{
    Context, Handlebars, Helper, Output, RenderContext, RenderError as HandlebarsRenderError,
    TemplateError as HandlebarsTemplateError,
};
use redact_data::{Data, DataValue, DataValueCollection, UnencryptedDataValue, DataType};
use serde::Serialize;
use std::ops::Deref;
use std::{
    cmp::{Eq, PartialEq},
    convert::From,
};
use std::{collections::HashMap, sync::Arc};
use thiserror::Error;
use warp::{reject::Reject, Reply};

#[derive(Error, Debug)]
pub enum RenderError {
    #[error("Failure happened during render")]
    RenderError { source: HandlebarsRenderError },
    #[error("Failed to load template file")]
    TemplateError { source: HandlebarsTemplateError },
}

impl Reject for RenderError {}

#[derive(Serialize, Debug, PartialEq)]
pub enum TemplateValues {
    Unsecure(UnsecureTemplateValues),
    Secure(SecureTemplateValues),
}

#[derive(Serialize, Debug, Default, PartialEq, Eq)]
pub struct UnsecureTemplateValues {
    pub path: String,
    pub token: String,
    pub css: Option<String>,
    pub edit: Option<bool>,
    pub index: Option<i64>,
    pub fetch_id: Option<String>,
    pub create: Option<bool>,
<<<<<<< HEAD
    pub create_data_type: Option<DataType>,
    pub relay_url: Option<String>
=======
    pub data_type: Option<DataType>
>>>>>>> 802b280a
}

#[derive(Serialize, Debug, Default, PartialEq)]
pub struct SecureTemplateValues {
    pub data: Option<Data>,
    pub path: Option<String>,
    pub token: Option<String>,
    pub css: Option<String>,
    pub edit: Option<bool>,
    pub relay_url: Option<String>
}

impl From<HandlebarsTemplateError> for RenderError {
    fn from(source: HandlebarsTemplateError) -> Self {
        RenderError::TemplateError { source }
    }
}

pub struct RenderTemplate {
    pub name: &'static str,
    pub value: TemplateValues,
}

pub struct Rendered {
    reply: warp::reply::Html<String>,
}

impl Rendered {
    pub fn new<E: Renderer>(
        render_engine: E,
        render_template: RenderTemplate,
    ) -> Result<Rendered, RenderError> {
        let reply = warp::reply::html(render_engine.render(render_template)?);

        Ok(Rendered { reply })
    }
}

impl Reply for Rendered {
    fn into_response(self) -> warp::reply::Response {
        self.reply.into_response()
    }
}

fn data_display(
    h: &Helper,
    _: &Handlebars,
    _: &Context,
    _: &mut RenderContext,
    out: &mut dyn Output,
) -> Result<(), HandlebarsRenderError> {
    // get parameter from helper or throw an error
    let value: DataValueCollection = h
        .param(0)
        .and_then(|v| v.value().get("value"))
        .ok_or_else(|| HandlebarsRenderError::new("Value provided as data_input cannot be null"))
        .and_then(|data| serde_json::value::from_value(data.to_owned()).map_err(|e| e.into()))?;

    out.write(&value.to_string()).map_err(|e| e.into())
}

fn data_input(
    h: &Helper,
    _: &Handlebars,
    _: &Context,
    _: &mut RenderContext,
    out: &mut dyn Output,
) -> Result<(), HandlebarsRenderError> {
    // get parameter from helper or throw an error
    let value: DataValueCollection = h
        .param(0)
        .and_then(|v| v.value().get("value"))
        .ok_or_else(|| HandlebarsRenderError::new("Value provided to data_input cannot be null"))
        .and_then(|data| serde_json::value::from_value(data.to_owned()).map_err(|e| e.into()))?;

    let udv = value
        .0
        .iter()
        .find_map(|dv| {
            if let DataValue::Unencrypted(udv) = dv {
                Some(udv)
            } else {
                None
            }
        })
        .ok_or_else(|| {
            HandlebarsRenderError::new(
                "Data provided to data_input helper must be decrypted before use",
            )
        })?;

    match udv {
        UnencryptedDataValue::Bool(b) => {
            out.write("<input type=\"hidden\" name=\"value_type\" value=\"bool\">")?;
            if *b {
                out
    		.write("<input type=\"checkbox\" class=\"checkbox\" name=\"value\" value=\"true\" checked autofocus>")
            } else {
                out.write(
                    "<input type=\"checkbox\" class=\"checkbox\" name=\"value\" value=\"true\" autofocus>",
                )
            }
        }
        UnencryptedDataValue::U64(n) => {
            out.write("<input type=\"hidden\" name=\"value_type\" value=\"u64\">")?;
            out.write(&format!(
                "<input type=\"number\" class=\"number\" name=\"value\" min=\"0\" value=\"{}\" autofocus>",
                n
            ))
        }
        UnencryptedDataValue::I64(n) => {
            out.write("<input type=\"hidden\" name=\"value_type\" value=\"i64\">")?;
            out.write(&format!(
                "<input type=\"number\" class=\"number\" name=\"value\" value=\"{}\" autofocus>",
                n
            ))
        }
        UnencryptedDataValue::F64(n) => {
            out.write("<input type=\"hidden\" name=\"value_type\" value=\"f64\">")?;
            out.write(&format!(
                "<input type=\"number\" class=\"number\" name=\"value\" step=\"any\" value=\"{}\" autofocus>",
                n
            ))
        }
        UnencryptedDataValue::String(s) => {
            out.write("<input type=\"hidden\" name=\"value_type\" value=\"string\">")?;
            out.write(&format!(
                "<input type=\"text\" class=\"text\" name=\"value\" value=\"{}\" autofocus>",
                s
            ))
        }
    }
    .map_err(|e| e.into())
}

pub trait Renderer: Clone + Send + Sync {
    fn render(&self, template: RenderTemplate) -> Result<String, RenderError>;
}

impl<U> Renderer for Arc<U>
where
    U: Renderer,
{
    fn render(&self, template: RenderTemplate) -> Result<String, RenderError> {
        self.deref().render(template)
    }
}

#[derive(Debug, Clone)]
pub struct HandlebarsRenderer<'reg> {
    hbs: Arc<Handlebars<'reg>>,
}

impl<'reg> HandlebarsRenderer<'reg> {
    pub fn new(
        template_mapping: HashMap<&str, &str>,
    ) -> Result<HandlebarsRenderer<'reg>, RenderError> {
        let mut hbs = Handlebars::new();
        for (key, val) in template_mapping.iter() {
            hbs.register_template_file(key, val)?;
        }
        hbs.register_helper("data_input", Box::new(data_input));
        hbs.register_helper("data_display", Box::new(data_display));
        Ok(HandlebarsRenderer { hbs: Arc::new(hbs) })
    }
}

impl<'reg> Renderer for HandlebarsRenderer<'reg> {
    fn render(&self, template: RenderTemplate) -> Result<String, RenderError> {
        self.hbs
            .render(template.name, &template.value)
            .map_err(|source| RenderError::RenderError { source })
    }
}

#[cfg(test)]
pub mod tests {
    use super::{RenderError, RenderTemplate, Renderer};
    use mockall::predicate::*;
    use mockall::*;

    mock! {
    pub Renderer {
            pub fn render(&self, template: RenderTemplate) -> Result<String, RenderError>;
    }
    impl Clone for Renderer {
            fn clone(&self) -> Self;
    }
    }

    impl Renderer for MockRenderer {
        fn render(&self, template: RenderTemplate) -> Result<String, RenderError> {
            self.render(RenderTemplate {
                name: template.name,
                value: template.value,
            })
        }
    }
}<|MERGE_RESOLUTION|>--- conflicted
+++ resolved
@@ -38,12 +38,8 @@
     pub index: Option<i64>,
     pub fetch_id: Option<String>,
     pub create: Option<bool>,
-<<<<<<< HEAD
-    pub create_data_type: Option<DataType>,
+    pub data_type: Option<DataType>,
     pub relay_url: Option<String>
-=======
-    pub data_type: Option<DataType>
->>>>>>> 802b280a
 }
 
 #[derive(Serialize, Debug, Default, PartialEq)]
