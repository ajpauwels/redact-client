[package]
name = "redact-client"
version = "0.1.0"
authors = ["ajp <8890201+ajpauwels@users.noreply.github.com>"]
edition = "2018"

# See more keys and their definitions at https://doc.rust-lang.org/cargo/reference/manifest.html

[dependencies]
tokio = { version = "1.0.2", features = ["macros", "rt-multi-thread"] }
warp = "0.3.0"
rust-config = { git = "https://github.com/ajpauwels/rust-config.git" }
serde = { version = "1.0.120", features = ["derive"] }
serde_json = "1.0.61"
futures = "0.3.12"
reqwest = { version = "0.11.0", features = ["json"] }
uuid = { version = "0.8.2", features = ["v4"] }
async-trait = "0.1.42"
async-session = "2.0.1"
sha2 = "0.9.2"
handlebars = "3.5.2"
thiserror = "1.0.23"
rand = "0.8.2"
hyper = "0.14.2"
rand_pcg = "0.3.0"
mockall = "0.9.0"
<<<<<<< HEAD
warp-sessions = "1.0.10"
mobc = "0.7.0"
redis = "0.16.0"
mobc-redis = "0.7.0"
=======
warp-sessions = { git = "https://github.com/ajpauwels/warp-sessions", rev = "a681a20645b2ea7feb365d38595e53c50847a5a6" }
base64 = "0.13.0"
>>>>>>> e6ba9455
<|MERGE_RESOLUTION|>--- conflicted
+++ resolved
@@ -24,12 +24,8 @@
 hyper = "0.14.2"
 rand_pcg = "0.3.0"
 mockall = "0.9.0"
-<<<<<<< HEAD
-warp-sessions = "1.0.10"
 mobc = "0.7.0"
 redis = "0.16.0"
 mobc-redis = "0.7.0"
-=======
 warp-sessions = { git = "https://github.com/ajpauwels/warp-sessions", rev = "a681a20645b2ea7feb365d38595e53c50847a5a6" }
-base64 = "0.13.0"
->>>>>>> e6ba9455
+base64 = "0.13.0"