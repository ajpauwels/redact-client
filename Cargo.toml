[package]
name = "redact-client"
version = "0.1.0"
authors = ["Alexandre Pauwels <8890201+ajpauwels@users.noreply.github.com>"]
edition = "2018"
license-file = "LICENSE"
description = "Receives request for private data and decrypts it to display securely in browser"
documentation = "https://docs.rs/redact-client"
repository = "https://github.com/pauwels-labs/redact-client.git"
readme = "README.md"
exclude = [
        ".dockerignore",
        ".git",
        ".gitignore",
        ".lighthouse",
        "Dockerfilest",
        "Dockerfilest.dev",
        "Dockerfilest.test",
        "OWNERS",
        "OWNERS_ALIASES",
        "tarpaulin-report.html"
]

# See more keys and their definitions at https://doc.rust-lang.org/cargo/reference/manifest.html

[dependencies]
tokio = { version = "1.0.2", features = ["macros", "rt-multi-thread"] }
warp = "0.3.0"
redact-config = "1.0.1"
serde = { version = "1.0.125", features = ["derive"] }
serde_json = "1.0.64"
futures = "0.3.12"
reqwest = { version = "0.11.0", features = ["json"] }
uuid = { version = "0.8.2", features = ["v4"] }
async-trait = "0.1.42"
async-session = "2.0.1"
sha2 = "0.9.2"
handlebars = "4.0.0"
thiserror = "1.0.23"
rand = "0.8.3"
hyper = "0.14.2"
rand_pcg = "0.3.0"
mockall = "0.9.0"
warp-sessions = "1.0.13"
base64 = "0.13.0"
sodiumoxide = "0.2.6"
<<<<<<< HEAD
redact-crypto = { git = "https://github.com/pauwels-labs/redact-crypto.git", rev = "86105a6b51b1552ac7a2b8ce41c383ae10e56e26" }
=======
redact-crypto = "0.1.7"
redact-data = "0.2.0"
http = "0.2.4"
mockito = "0.30.0"
>>>>>>> 85e84cbb
<|MERGE_RESOLUTION|>--- conflicted
+++ resolved
@@ -44,11 +44,6 @@
 warp-sessions = "1.0.13"
 base64 = "0.13.0"
 sodiumoxide = "0.2.6"
-<<<<<<< HEAD
-redact-crypto = { git = "https://github.com/pauwels-labs/redact-crypto.git", rev = "86105a6b51b1552ac7a2b8ce41c383ae10e56e26" }
-=======
-redact-crypto = "0.1.7"
-redact-data = "0.2.0"
 http = "0.2.4"
 mockito = "0.30.0"
->>>>>>> 85e84cbb
+redact-crypto = { git = "https://github.com/pauwels-labs/redact-crypto.git", rev = "86105a6b51b1552ac7a2b8ce41c383ae10e56e26" }